--- conflicted
+++ resolved
@@ -1,16 +1,13 @@
 import React, { useEffect, useCallback } from 'react'
 import { useRouter } from 'next/router'
+import hoistNonReactStatics from 'hoist-non-react-statics'
 import { AuthUserContext } from 'src/useAuthUser'
 import createAuthUser from 'src/createAuthUser'
 import useFirebaseUser from 'src/useFirebaseUser'
 import { getConfig } from 'src/config'
 import AuthAction from 'src/AuthAction'
 import isClientSide from 'src/isClientSide'
-<<<<<<< HEAD
-import hoistNonReactStatics from 'hoist-non-react-statics'
-=======
 import logDebug from 'src/logDebug'
->>>>>>> 0047376e
 
 /**
  * A higher-order component that provides pages with the
@@ -211,18 +208,10 @@
     }
 
     WithAuthUserHOC.displayName = 'WithAuthUserHOC'
+    
+    hoistNonReactStatics(WithAuthUserHOC, ChildComponent);
 
     return WithAuthUserHOC
   }
 
-<<<<<<< HEAD
-  WithAuthUserHOC.displayName = 'WithAuthUserHOC'
-
-  hoistNonReactStatics(WithAuthUserHOC, ChildComponent);
-
-  return WithAuthUserHOC
-}
-
-=======
->>>>>>> 0047376e
 export default withAuthUser