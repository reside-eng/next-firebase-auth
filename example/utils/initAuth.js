--- conflicted
+++ resolved
@@ -6,8 +6,7 @@
 
 const initAuth = () => {
   init({
-<<<<<<< HEAD
-    debug: false,
+    debug: true,
 
     // This demonstrates setting a dynamic destination URL when
     // redirecting from app pages. Alternatively, you can simply
@@ -48,11 +47,6 @@
       }
       return destURL
     },
-=======
-    debug: true,
-    authPageURL: '/auth',
-    appPageURL: '/',
->>>>>>> a29a36c4
     loginAPIEndpoint: '/api/login',
     logoutAPIEndpoint: '/api/logout',
     firebaseAdminInitConfig: {
