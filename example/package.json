{
  "name": "example",
  "version": "0.1.0",
  "private": true,
  "scripts": {
    "dev": "next dev",
    "build": "next build",
    "start": "next start",
    "deploy": "vercel --prod"
  },
  "dependencies": {
    "firebase": "^8.8.1",
    "firebase-admin": "^9.11.0",
    "next": "11.0.1",
<<<<<<< HEAD
    "next-absolute-url": "^1.2.2",
    "next-firebase-auth": "0.13.3-alpha.0",
=======
    "next-firebase-auth": "0.13.3-alpha.1",
>>>>>>> 24999275
    "react": "17.0.2",
    "react-dom": "17.0.2",
    "react-firebaseui": "^5.0.2"
  },
  "devDependencies": {
    "@next/bundle-analyzer": "^11.0.1",
    "@types/node": "^16.4.8",
    "@types/react": "^17.0.15",
    "eslint-config-next": "^11.0.1",
    "typescript": "^4.3.5"
  }
}<|MERGE_RESOLUTION|>--- conflicted
+++ resolved
@@ -12,12 +12,8 @@
     "firebase": "^8.8.1",
     "firebase-admin": "^9.11.0",
     "next": "11.0.1",
-<<<<<<< HEAD
     "next-absolute-url": "^1.2.2",
-    "next-firebase-auth": "0.13.3-alpha.0",
-=======
     "next-firebase-auth": "0.13.3-alpha.1",
->>>>>>> 24999275
     "react": "17.0.2",
     "react-dom": "17.0.2",
     "react-firebaseui": "^5.0.2"
